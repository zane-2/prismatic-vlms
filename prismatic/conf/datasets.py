--- conflicted
+++ resolved
@@ -65,20 +65,12 @@
 
     align_stage_components: Tuple[Path, Path] = (
         Path("/vision/u/silsingh/prismatic-vlms/dataset_splits/webvid_train_45k_cluster_size=4.json"),
-<<<<<<< HEAD
-        Path("/vision/u/silsingh/prismatic-vlms/webvid_cluster_size=4")
-=======
         Path("/vision/u/silsingh/prismatic-vlms/webvid")
->>>>>>> f7c9956e
     )
 
     finetune_stage_components: Tuple[Path, Path] = (
         Path("/vision/u/silsingh/prismatic-vlms/dataset_splits/webvid_train_45k_cluster_size=4.json"),
-<<<<<<< HEAD
-        Path("/vision/u/silsingh/prismatic-vlms/webvid_num_frames=1")
-=======
         Path("/vision/u/silsingh/prismatic-vlms/webvid")
->>>>>>> f7c9956e
     )
 
     dataset_root_dir: Path = Path("/vision/u/silsingh/prismatic-vlms")
